--- conflicted
+++ resolved
@@ -44,11 +44,8 @@
             attempting to gracefully close this connection pool when there
             are still inflight requests
         """
-<<<<<<< HEAD
+
         key = (host, port, ssl_options.get('client_cert'))
-=======
-        key = (host, port, frozenset(sorted(ssl_options.items())),)
->>>>>>> 50ad4530
         if key in self.pools:
             pool = self.pools[key]
             self.io_loop.add_callback(partial(pool.close, force=False))
@@ -116,19 +113,8 @@
         return future
 
     def fetch_impl(self, request, handle_response):
-<<<<<<< HEAD
         (host, port) = self._parse_host_port(request.url)
         key = (host, port, request.client_cert)
-=======
-        (host, port,) = self._parse_host_port(request.url)
-        ssl_options = {
-            'validate_cert': request.validate_cert,
-            'ca_certs': request.ca_certs,
-            'client_key': request.client_key,
-            'client_cert': request.client_cert,
-        }
-        key = (host, port, frozenset(sorted(ssl_options.items())))
->>>>>>> 50ad4530
         if key not in self.pools:
             self.pools[key] = H2ConnectionPool(
                 host, port, self.io_loop, ssl_options,
